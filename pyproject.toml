[tool.poetry]
name = "trading-playground"
version = "0.1.0"
description = "A learning-focused trading system for stocks and cryptocurrency markets"
authors = ["Whit Walters <whitney.walters@gmail.com>"]

[tool.poetry.dependencies]
python = "^3.12"
pandas = "^2.2.0"
numpy = "^1.26.0"
scipy = "^1.12.0"
scikit-learn = "^1.4.0"
pytz = "*"
requests = "*"
aiohttp = "*"
websockets = "*"
pydantic = "*"
asyncio = "*"
plotly = "*"
<<<<<<< HEAD
pyyaml = "^6.0.2"
python-dotenv = "^1.0.1"
yfinance = "^0.2.36"
polygon-api-client = "^1.12.3"
=======
yfinance = "^0.2.36"
polygon-api-client = "^1.12.3"
asyncpg = "*"
>>>>>>> e3776a8c

[tool.poetry.group.dev.dependencies]
pytest = "*"
pytest-asyncio = "*"
black = "*"
mypy = "*"
pytest-cov = "*"

[build-system]
requires = ["poetry-core"]
build-backend = "poetry.core.masonry.api"<|MERGE_RESOLUTION|>--- conflicted
+++ resolved
@@ -17,16 +17,11 @@
 pydantic = "*"
 asyncio = "*"
 plotly = "*"
-<<<<<<< HEAD
 pyyaml = "^6.0.2"
 python-dotenv = "^1.0.1"
 yfinance = "^0.2.36"
 polygon-api-client = "^1.12.3"
-=======
-yfinance = "^0.2.36"
-polygon-api-client = "^1.12.3"
 asyncpg = "*"
->>>>>>> e3776a8c
 
 [tool.poetry.group.dev.dependencies]
 pytest = "*"
